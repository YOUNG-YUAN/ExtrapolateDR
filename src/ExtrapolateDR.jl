--- conflicted
+++ resolved
@@ -245,11 +245,7 @@
     """
     function OriginalDR(DR::Vector{JAC.Dielectronic.Pathway}, DRSetting::Dict)      
         Origin = EmptyOriginalDR(DRSetting) # create an empty Dict for saving original DR data.
-<<<<<<< HEAD
-        mLevIndexBox = Vector{Int64}()
-=======
         mLevelIndexBox = Vector{Int64}()
->>>>>>> b0727c23
         for i = eachindex(DR)
             if DR[i].photonRate.Coulomb == 0.0  # if photonRate = 0.0, that means this JAC.Dielectronic.Pathway is invalid.
                 continue
@@ -257,11 +253,7 @@
             # Transfer Units
             iLevel          = DR[i].initialLevel
             mLevel          = DR[i].intermediateLevel
-<<<<<<< HEAD
-            mLevIndex       = DR[i].intermediateLevel.index
-=======
             mLevelIndex     = DR[i].intermediateLevel.index
->>>>>>> b0727c23
             fLevel          = DR[i].finalLevel
             iLevelEnergy    = Defaults.convertUnits("energy: from atomic to eV", iLevel.energy)
             mLevelEnergy    = Defaults.convertUnits("energy: from atomic to eV", mLevel.energy)
@@ -281,13 +273,6 @@
                         Origin[key][index].mLevelEnergy         = max(mLevelEnergy, Origin[key][index].mLevelEnergy)  # the max mLevelEnergy would be saved, because which is low-quanmtum-defects.
                     end
                     Origin[key][index].resonanceEnergy          = Ed
-<<<<<<< HEAD
-                    if mLevIndex in mLevIndexBox
-                        Origin[key][index].autoionizationRate  = Origin[key][index].autoionizationRate
-                    else
-                        Origin[key][index].autoionizationRate  = Origin[key][index].autoionizationRate + captureRate
-                        push!(mLevIndexBox, mLevIndex)
-=======
                     if mLevelIndex in mLevelIndexBox
                         Origin[key][index].autoionizationRate  = Origin[key][index].autoionizationRate
                         Origin[key][index].DCStrength = Origin[key][index].DCStrength
@@ -295,7 +280,6 @@
                         Origin[key][index].autoionizationRate  = Origin[key][index].autoionizationRate + captureRate
                         Origin[key][index].DCStrength = Origin[key][index].DCStrength + 4.95e-30 * (mLevel.J.num + 1) / (2 * iLevel.J.num + 2) / Ed * captureRate
                         push!(mLevelIndexBox, mLevelIndex)
->>>>>>> b0727c23
                     end
                         for (key2,value2) in Origin[key][index].radRate.component
                             if readLevel(value2.keySubshell, fLevel)     # determine which transition type the Pathway corresponds
@@ -304,7 +288,8 @@
                             else
                                 continue
                             end
-                        end       
+                        end
+                    
                     # Branch and DR would not change, keep them zeros, because we don't need them.
                 else
                     continue
